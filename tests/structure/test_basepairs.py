# This source code is part of the Biotite package and is distributed
# under the 3-Clause BSD License. Please see 'LICENSE.rst' for further
# information.

import pytest
import json
import numpy as np
import biotite.structure as struc
import biotite.structure.io as strucio
<<<<<<< HEAD
import biotite.structure.io.pdb as pdb
import biotite.database.rcsb as rcsb
from tempfile import gettempdir
from biotite.structure.basepairs import base_pairs, base_pairs_edge, map_nucleotide, edge
=======
from biotite.structure.basepairs import base_pairs, map_nucleotide, \
    glycosidic_bond, base_pairs_glycosidic_bonds
>>>>>>> 0d99309f
from biotite.structure.info import residue
from biotite.structure.residues import get_residue_masks
from biotite.structure.hbond import hbond
from os.path import join
from ..util import data_dir
# For ``base_pairs_edge`` differences to a reference can be arbitrary as
# the number hydrogen bonds between two different edges can be equal. In
# order to distinguish arbitrarily identified edges from wrongfully
# identified edges the full edge matrix, listing the number of hydrogen
# bonds for each edge has to be considered.
from biotite.structure.basepairs import _get_edge_matrix


def reversed_iterator(iter):
    """
    Returns a reversed list of the elements of an Iterator.
    """
    return reversed(list(iter))


@pytest.fixture
def nuc_sample_array():
    return strucio.load_structure(join(data_dir("structure"), "1qxb.cif"))


@pytest.fixture
def basepairs(nuc_sample_array):
    """
    Generate a test output for the base_pairs function.
    """
    residue_indices, residue_names = struc.residues.get_residues(
        nuc_sample_array
    )[0:24]
    return np.vstack((residue_indices[:12], np.flip(residue_indices)[:12])).T


def check_output(computed_basepairs, basepairs):
    """
    Check the output of base_pairs.
    """

    # Check if basepairs are unique in computed_basepairs
    seen = set()
    assert (not any(
        (base1, base2) in seen) or (base2, base1 in seen)
        or seen.add((base1, base2)) for base1, base2 in computed_basepairs
        )
    # Check if the right number of basepairs is in computed_basepairs
    assert(len(computed_basepairs) == len(basepairs))
    # Check if the right basepairs are in computed_basepairs
    for comp_basepair in computed_basepairs:
        assert ((comp_basepair in basepairs) \
                or (comp_basepair in np.flip(basepairs)))


@pytest.mark.parametrize("unique_bool", [False, True])
def test_base_pairs_forward(nuc_sample_array, basepairs, unique_bool):
    """
    Test for the function base_pairs.
    """
    computed_basepairs = base_pairs(nuc_sample_array, unique=unique_bool)
    check_output(nuc_sample_array[computed_basepairs].res_id, basepairs)


def test_base_pairs_forward_no_hydrogen(nuc_sample_array, basepairs):
    """
    Test for the function base_pairs with the hydrogens removed from the
    test structure.
    """
    nuc_sample_array = nuc_sample_array[nuc_sample_array.element != "H"]
    computed_basepairs = base_pairs(nuc_sample_array)
    check_output(nuc_sample_array[computed_basepairs].res_id, basepairs)


@pytest.mark.parametrize("unique_bool", [False, True])
def test_base_pairs_reverse(nuc_sample_array, basepairs, unique_bool):
    """
    Reverse the order of residues in the atom_array and then test the
    function base_pairs.
    """

    # Reverse sequence of residues in nuc_sample_array
    reversed_nuc_sample_array = struc.AtomArray(0)
    for residue in reversed_iterator(struc.residue_iter(nuc_sample_array)):
        reversed_nuc_sample_array = reversed_nuc_sample_array + residue

    computed_basepairs = base_pairs(
        reversed_nuc_sample_array, unique=unique_bool
    )
    check_output(
        reversed_nuc_sample_array[computed_basepairs].res_id, basepairs
    )


def test_base_pairs_reverse_no_hydrogen(nuc_sample_array, basepairs):
    """
    Remove the hydrogens from the sample structure. Then reverse the
    order of residues in the atom_array and then test the function
    base_pairs.
    """
    nuc_sample_array = nuc_sample_array[nuc_sample_array.element != "H"]
    # Reverse sequence of residues in nuc_sample_array
    reversed_nuc_sample_array = struc.AtomArray(0)
    for residue in reversed_iterator(struc.residue_iter(nuc_sample_array)):
        reversed_nuc_sample_array = reversed_nuc_sample_array + residue

    computed_basepairs = base_pairs(reversed_nuc_sample_array)
    check_output(
        reversed_nuc_sample_array[computed_basepairs].res_id, basepairs
    )


@pytest.mark.parametrize("seed", range(10))
def test_base_pairs_reordered(nuc_sample_array, seed):
    """
    Test the function base_pairs with structure where the atoms are not
    in the RCSB-Order.
    """
    # Randomly reorder the atoms in each residue
    nuc_sample_array_reordered = struc.AtomArray(0)
    np.random.seed(seed)

    for residue in struc.residue_iter(nuc_sample_array):
        bound = residue.array_length()
        indices = np.random.choice(
            np.arange(bound), bound,replace=False
        )
        nuc_sample_array_reordered += residue[..., indices]

    assert(np.all(
        struc.base_pairs(nuc_sample_array)
        == struc.base_pairs(nuc_sample_array_reordered)
    ))


def test_map_nucleotide():
    """Test the function map_nucleotide with some examples.
    """
    pyrimidines = ['C', 'T', 'U']
    purines = ['A', 'G']

    # Test that the standard bases are correctly identified
    assert map_nucleotide(residue('U')) == ('U', True)
    assert map_nucleotide(residue('A')) == ('A', True)
    assert map_nucleotide(residue('T')) == ('T', True)
    assert map_nucleotide(residue('G')) == ('G', True)
    assert map_nucleotide(residue('C')) == ('C', True)

    # Test that some non_standard nucleotides are mapped correctly to
    # pyrimidine/purine references
    psu_tuple = map_nucleotide(residue('PSU'))
    assert psu_tuple[0] in pyrimidines
    assert psu_tuple[1] == False

    psu_tuple = map_nucleotide(residue('3MC'))
    assert psu_tuple[0] in pyrimidines
    assert psu_tuple[1] == False

    i_tuple = map_nucleotide(residue('I'))
    assert i_tuple[0] in purines
    assert i_tuple[1] == False

    m7g_tuple = map_nucleotide(residue('M7G'))
    assert m7g_tuple[0] in purines
    assert m7g_tuple[1] == False

    assert map_nucleotide(residue('ALA')) is None

<<<<<<< HEAD

def get_reference(pdb_id):
    """Gets the reference edges from specified pdb files
=======
def get_reference_orientation(pdb_id):
    """Gets the reference sugars from specified pdb files
>>>>>>> 0d99309f
    """
    reference = strucio.load_structure(
        join(data_dir("structure"), f"base_pairs/{pdb_id}.cif")
    )

    with open(
<<<<<<< HEAD
        join(data_dir("structure"), f"base_pairs/{pdb_id}.json"
    ), "r") as file:
        edges = np.array(json.load(file))
    return reference, edges


def check_edge_plausibility(
    reference_structure, pair, reference_edges, output_edges
):
    # Get the complete edge matrix for a given edge
    edge_matrix = _get_edge_matrix(
        reference_structure, get_residue_masks(reference_structure, pair)
    )
    # Check if the difference to the reference is at least arbitrary
    for edges, reference_edge, output_edge in zip(
        edge_matrix, reference_edges, output_edges
    ):
        max_matches = np.max(edges)
        max_match_edges = np.argwhere(edges == max_matches).flatten()
        assert reference_edge in max_match_edges
        assert output_edge in max_match_edges


@pytest.mark.parametrize("pdb_id", ["1gid", "1nkw"])
def test_base_pairs_edge(pdb_id):
    # Get the references
    reference_structure, reference_edges = get_reference(pdb_id)
    # Calculate basepairs and edges for the references
    pairs = base_pairs(reference_structure)
    edges = base_pairs_edge(reference_structure, pairs)

    # Check the plausibility with the reference data for each basepair
    for pair, pair_edges in zip(pairs, edges):
=======
        join(data_dir("structure"), f"base_pairs/{pdb_id}_sugar.json"
    ), "r") as file:
        sugar_orientations = np.array(json.load(file))
    return reference, sugar_orientations

@pytest.mark.parametrize("pdb_id", ["1nkw"])
def test_base_pairs_edge(pdb_id):
    # Get the references
    reference_structure, reference_gly_bonds = get_reference_orientation(
        pdb_id
    )
    # Calculate basepairs and edges for the references
    pairs = base_pairs(reference_structure)
    glycosidic_bond_orientations = base_pairs_glycosidic_bonds(
        reference_structure, pairs
    )

    # Check the plausibility with the reference data for each basepair
    for pair, pair_orientation in zip(pairs, glycosidic_bond_orientations):
>>>>>>> 0d99309f
        pair_res_ids = reference_structure[pair].res_id
        if (
            np.any(
                np.logical_and(
<<<<<<< HEAD
                    reference_edges[:, 0] == pair_res_ids[0],
                    reference_edges[:, 1] == pair_res_ids[1]
                )

            )
        ):
            index = np.where(np.logical_and(
                    reference_edges[:, 0] == pair_res_ids[0],
                    reference_edges[:, 1] == pair_res_ids[1]
                ))
            pair_reference_edges =  [
                reference_edges[index, 2], reference_edges[index, 3]
            ]
            check_edge_plausibility(
                reference_structure, pair, pair_reference_edges, pair_edges
            )

        elif (
            np.any(
                np.logical_and(
                    reference_edges[:, 1] == pair_res_ids[0],
                    reference_edges[:, 0] == pair_res_ids[1]
                )

            )
        ):
            index = np.where(np.logical_and(
                    reference_edges[:, 1] == pair_res_ids[0],
                    reference_edges[:, 0] == pair_res_ids[1]
                ))
            pair_reference_edges =  [
                reference_edges[index, 3], reference_edges[index, 2]
            ]
            check_edge_plausibility(
                reference_structure, pair, pair_reference_edges, pair_edges
            )
=======
                    reference_gly_bonds[:, 0] == pair_res_ids[0],
                    reference_gly_bonds[:, 1] == pair_res_ids[1]
                )
            )
        ):
            index = np.where(np.logical_and(
                    reference_gly_bonds[:, 0] == pair_res_ids[0],
                    reference_gly_bonds[:, 1] == pair_res_ids[1]
                ))
            reference_orientation = glycosidic_bond(
                reference_gly_bonds[index, 2]
            )
            assert reference_orientation == pair_orientation
        elif (
            np.any(
                np.logical_and(
                    reference_gly_bonds[:, 1] == pair_res_ids[0],
                    reference_gly_bonds[:, 0] == pair_res_ids[1]
                )
            )
        ):
            index = np.where(np.logical_and(
                    reference_gly_bonds[:, 1] == pair_res_ids[0],
                    reference_gly_bonds[:, 0] == pair_res_ids[1]
                ))
            reference_orientation = glycosidic_bond(
                reference_gly_bonds[index, 2]
            )
            assert reference_orientation == pair_orientation
>>>>>>> 0d99309f
<|MERGE_RESOLUTION|>--- conflicted
+++ resolved
@@ -7,15 +7,7 @@
 import numpy as np
 import biotite.structure as struc
 import biotite.structure.io as strucio
-<<<<<<< HEAD
-import biotite.structure.io.pdb as pdb
-import biotite.database.rcsb as rcsb
-from tempfile import gettempdir
-from biotite.structure.basepairs import base_pairs, base_pairs_edge, map_nucleotide, edge
-=======
-from biotite.structure.basepairs import base_pairs, map_nucleotide, \
-    glycosidic_bond, base_pairs_glycosidic_bonds
->>>>>>> 0d99309f
+from biotite.structure.basepairs import *
 from biotite.structure.info import residue
 from biotite.structure.residues import get_residue_masks
 from biotite.structure.hbond import hbond
@@ -184,21 +176,15 @@
 
     assert map_nucleotide(residue('ALA')) is None
 
-<<<<<<< HEAD
 
 def get_reference(pdb_id):
     """Gets the reference edges from specified pdb files
-=======
-def get_reference_orientation(pdb_id):
-    """Gets the reference sugars from specified pdb files
->>>>>>> 0d99309f
     """
     reference = strucio.load_structure(
         join(data_dir("structure"), f"base_pairs/{pdb_id}.cif")
     )
 
     with open(
-<<<<<<< HEAD
         join(data_dir("structure"), f"base_pairs/{pdb_id}.json"
     ), "r") as file:
         edges = np.array(json.load(file))
@@ -232,32 +218,10 @@
 
     # Check the plausibility with the reference data for each basepair
     for pair, pair_edges in zip(pairs, edges):
-=======
-        join(data_dir("structure"), f"base_pairs/{pdb_id}_sugar.json"
-    ), "r") as file:
-        sugar_orientations = np.array(json.load(file))
-    return reference, sugar_orientations
-
-@pytest.mark.parametrize("pdb_id", ["1nkw"])
-def test_base_pairs_edge(pdb_id):
-    # Get the references
-    reference_structure, reference_gly_bonds = get_reference_orientation(
-        pdb_id
-    )
-    # Calculate basepairs and edges for the references
-    pairs = base_pairs(reference_structure)
-    glycosidic_bond_orientations = base_pairs_glycosidic_bonds(
-        reference_structure, pairs
-    )
-
-    # Check the plausibility with the reference data for each basepair
-    for pair, pair_orientation in zip(pairs, glycosidic_bond_orientations):
->>>>>>> 0d99309f
         pair_res_ids = reference_structure[pair].res_id
         if (
             np.any(
                 np.logical_and(
-<<<<<<< HEAD
                     reference_edges[:, 0] == pair_res_ids[0],
                     reference_edges[:, 1] == pair_res_ids[1]
                 )
@@ -294,7 +258,38 @@
             check_edge_plausibility(
                 reference_structure, pair, pair_reference_edges, pair_edges
             )
-=======
+
+def get_reference_orientation(pdb_id):
+    """Gets the reference sugars from specified pdb files
+    """
+    reference = strucio.load_structure(
+        join(data_dir("structure"), f"base_pairs/{pdb_id}.cif")
+    )
+
+    with open(
+        join(data_dir("structure"), f"base_pairs/{pdb_id}_sugar.json"
+    ), "r") as file:
+        sugar_orientations = np.array(json.load(file))
+    return reference, sugar_orientations
+
+@pytest.mark.parametrize("pdb_id", ["1nkw"])
+def test_base_pairs_edge(pdb_id):
+    # Get the references
+    reference_structure, reference_gly_bonds = get_reference_orientation(
+        pdb_id
+    )
+    # Calculate basepairs and edges for the references
+    pairs = base_pairs(reference_structure)
+    glycosidic_bond_orientations = base_pairs_glycosidic_bonds(
+        reference_structure, pairs
+    )
+
+    # Check the plausibility with the reference data for each basepair
+    for pair, pair_orientation in zip(pairs, glycosidic_bond_orientations):
+        pair_res_ids = reference_structure[pair].res_id
+        if (
+            np.any(
+                np.logical_and(
                     reference_gly_bonds[:, 0] == pair_res_ids[0],
                     reference_gly_bonds[:, 1] == pair_res_ids[1]
                 )
@@ -323,5 +318,4 @@
             reference_orientation = glycosidic_bond(
                 reference_gly_bonds[index, 2]
             )
-            assert reference_orientation == pair_orientation
->>>>>>> 0d99309f
+            assert reference_orientation == pair_orientation